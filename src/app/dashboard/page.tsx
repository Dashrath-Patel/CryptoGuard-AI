"use client";
import { DashboardWelcome } from "@/components/dashboard-welcome";
import { WalletHealthWidget } from "@/components/wallet-health-widget";
import { LiveNetworkStatus } from "@/components/live-network-status";
import { motion } from "motion/react";
import { useEffect, useState } from "react";
import { CardSpotlight } from "@/components/ui/card-spotlight";
import { NoSSR } from "@/components/no-ssr";
import { 
  IconShieldCheck, 
  IconFileSearch, 
  IconLanguage, 
  IconChartBar,
  IconArrowRight
} from "@tabler/icons-react";

export default function DashboardPage() {
  return (
    <NoSSR>
      <DashboardContent />
    </NoSSR>
  );
}

function DashboardContent() {
  const [walletAddress, setWalletAddress] = useState<string>("");

  useEffect(() => {
    const address = localStorage.getItem("walletAddress");
    if (address) {
      setWalletAddress(address);
    }
  }, []);


  const tools = [
    {
      title: "AI Security Scanner",
      description: "Real-time scam detection & risk scoring for wallets, transactions, and smart contracts",
      icon: IconShieldCheck,
      href: "/dashboard/scanner",
      color: "text-green-400",
      bgColor: "bg-green-500/10",
      borderColor: "border-green-500/20",
      status: "Live",
      impact: "Prevent 80%+ of crypto losses"
    },
    {
      title: "Contract Auditor", 
      description: "AI grades smart contracts A-F for safety with comprehensive vulnerability analysis",
      icon: IconFileSearch,
      href: "/dashboard/auditor",
      color: "text-blue-400",
      bgColor: "bg-blue-500/10",
      borderColor: "border-blue-500/20",
      status: "Live",
      impact: "Identify vulnerabilities before investment"
    },
    {
      title: "Smart Translator",
      description: "Converts complex DeFi terms to plain English that anyone can understand",
      icon: IconLanguage,
      href: "/dashboard/translator", 
      color: "text-purple-400",
      bgColor: "bg-purple-500/10",
      borderColor: "border-purple-500/20",
      status: "Live", 
      impact: "Enable mainstream crypto adoption"
    },
    {
      title: "Market Guardian",
      description: "Detects manipulation & whale movements to protect retail investors",
      icon: IconChartBar,
      href: "/dashboard/guardian",
      color: "text-orange-400",
      bgColor: "bg-orange-500/10", 
      borderColor: "border-orange-500/20",
      status: "Live",
      impact: "Protect against market manipulation"
    },
  ];

  return (
    <div className="min-h-screen bg-black text-white">
      {/* Header Section */}
      <div className="container mx-auto px-4 pt-8">
        <DashboardWelcome />
        
        {/* Wallet Health Widget */}
        <div className="mt-8">
          <WalletHealthWidget />
        </div>

<<<<<<< HEAD
        {/* Main Content Grid */}
        <div className="grid grid-cols-1 lg:grid-cols-3 gap-6">
          {/* Left Column - Tools */}
          <div className="lg:col-span-2">
            <motion.div
              initial={{ opacity: 0, y: 20 }}
              animate={{ opacity: 1, y: 0 }}
              transition={{ duration: 0.6, delay: 0.2 }}
            >
              <h2 className="text-2xl font-bold text-white mb-6">Security Tools</h2>
              
              <div className="grid grid-cols-1 md:grid-cols-2 gap-4">
                {tools.map((tool, index) => (
                  <motion.div
                    key={tool.title}
                    initial={{ opacity: 0, y: 20 }}
                    animate={{ opacity: 1, y: 0 }}
                    transition={{ duration: 0.6, delay: 0.3 + index * 0.1 }}
                    whileHover={{ scale: 1.02 }}
                    className="cursor-pointer"
                    onClick={() => window.location.href = tool.href}
                  >
                    <CardSpotlight className="h-full">
                      <div className="relative z-20 h-full p-6">
                        <div className={`inline-flex items-center justify-between w-full mb-4`}>
                          <div className={`inline-flex items-center justify-center w-12 h-12 rounded-lg ${tool.bgColor} ${tool.borderColor} border`}>
                            <tool.icon className={`h-6 w-6 ${tool.color}`} />
                          </div>
                          {tool.status && (
                            <span className="text-xs px-2 py-1 bg-green-500/20 text-green-400 rounded-full border border-green-500/30">
                              {tool.status}
                            </span>
                          )}
                        </div>
                        
                        <h3 className="text-xl font-semibold text-white mb-2">
                          {tool.title}
                        </h3>
                        
                        <p className="text-neutral-400 text-sm mb-3 leading-relaxed">
                          {tool.description}
                        </p>

                        {tool.impact && (
                          <p className="text-xs text-neutral-500 mb-4 italic">
                            💡 {tool.impact}
                          </p>
                        )}
                        
                        <div className="flex items-center text-sm font-medium text-white group">
                          <span>Launch Tool</span>
                          <IconArrowRight className="ml-2 h-4 w-4 transition-transform group-hover:translate-x-1" />
                        </div>
                      </div>
                    </CardSpotlight>
                  </motion.div>
                ))}
=======
        {/* Quick Actions Grid */}
        <div className="mt-12">
          <h2 className="text-2xl font-bold mb-6">Security Tools</h2>
          <div className="grid grid-cols-1 md:grid-cols-2 lg:grid-cols-3 gap-6">
            {/* Smart Contract Scanner */}
            <CardSpotlight className="h-80 w-full">
              <div className="text-white relative z-20 p-6 h-full flex flex-col justify-between">
                <div>
                  <div className="flex items-center mb-4">
                    <IconShieldCheck className="h-8 w-8 text-blue-400 mr-3" />
                    <h3 className="text-xl font-bold">Contract Scanner</h3>
                  </div>
                  <p className="text-neutral-300">
                    Analyze smart contracts for security vulnerabilities and potential risks.
                  </p>
                </div>
                <motion.button
                  whileHover={{ scale: 1.05 }}
                  whileTap={{ scale: 0.95 }}
                  className="bg-blue-600 hover:bg-blue-700 px-4 py-2 rounded-lg font-semibold flex items-center"
                  onClick={() => {
                    // Navigate to scanner tool
                    console.log("Navigate to Contract Scanner");
                  }}
                >
                  Start Scan
                  <IconArrowRight className="ml-2 h-4 w-4" />
                </motion.button>
>>>>>>> 3deccd6d
              </div>
            </CardSpotlight>

            {/* Vulnerability Auditor */}
            <CardSpotlight className="h-80 w-full">
              <div className="text-white relative z-20 p-6 h-full flex flex-col justify-between">
                <div>
                  <div className="flex items-center mb-4">
                    <IconFileSearch className="h-8 w-8 text-red-400 mr-3" />
                    <h3 className="text-xl font-bold">Vulnerability Auditor</h3>
                  </div>
                  <p className="text-neutral-300">
                    Deep audit of your contracts and transactions for security issues.
                  </p>
                </div>
                <motion.button
                  whileHover={{ scale: 1.05 }}
                  whileTap={{ scale: 0.95 }}
                  className="bg-red-600 hover:bg-red-700 px-4 py-2 rounded-lg font-semibold flex items-center"
                  onClick={() => {
                    // Navigate to auditor tool
                    console.log("Navigate to Vulnerability Auditor");
                  }}
                >
                  Start Audit
                  <IconArrowRight className="ml-2 h-4 w-4" />
                </motion.button>
              </div>
            </CardSpotlight>

            {/* Exploit Translator */}
            <CardSpotlight className="h-80 w-full">
              <div className="text-white relative z-20 p-6 h-full flex flex-col justify-between">
                <div>
                  <div className="flex items-center mb-4">
                    <IconLanguage className="h-8 w-8 text-green-400 mr-3" />
                    <h3 className="text-xl font-bold">Exploit Translator</h3>
                  </div>
                  <p className="text-neutral-300">
                    Translate complex security exploits into human-readable explanations.
                  </p>
                </div>
                <motion.button
                  whileHover={{ scale: 1.05 }}
                  whileTap={{ scale: 0.95 }}
                  className="bg-green-600 hover:bg-green-700 px-4 py-2 rounded-lg font-semibold flex items-center"
                  onClick={() => {
                    // Navigate to translator tool
                    console.log("Navigate to Exploit Translator");
                  }}
                >
                  Translate
                  <IconArrowRight className="ml-2 h-4 w-4" />
                </motion.button>
              </div>
            </CardSpotlight>
          </div>
        </div>

        {/* Recent Activity */}
        <div className="mt-12 mb-8">
          <h2 className="text-2xl font-bold mb-6">Recent Activity</h2>
          <div className="bg-neutral-900 rounded-lg p-6">
            <div className="flex items-center justify-between mb-4">
              <div className="flex items-center">
                <IconChartBar className="h-5 w-5 text-blue-400 mr-2" />
                <span className="font-semibold">Security Scan Complete</span>
              </div>
              <span className="text-neutral-400 text-sm">2 minutes ago</span>
            </div>
            <p className="text-neutral-300 text-sm mb-2">
              Contract 0x742...4b2 scanned successfully. No critical vulnerabilities found.
            </p>
            <div className="text-green-400 text-sm">✓ Secure</div>
          </div>

<<<<<<< HEAD
            {/* Live Network Status */}
            <motion.div
              initial={{ opacity: 0, y: 20 }}
              animate={{ opacity: 1, y: 0 }}
              transition={{ duration: 0.6, delay: 0.5 }}
              className="mt-8"
            >
              <LiveNetworkStatus />
            </motion.div>

            {/* Quick Actions */}
            <motion.div
              initial={{ opacity: 0, y: 20 }}
              animate={{ opacity: 1, y: 0 }}
              transition={{ duration: 0.6, delay: 0.6 }}
              className="mt-8"
            >
              <h2 className="text-2xl font-bold text-white mb-6">Quick Actions</h2>
              
              <CardSpotlight>
                <div className="relative z-20 p-6 space-y-4">
                  <button 
                    onClick={() => window.location.href = '/dashboard/scanner'}
                    className="w-full flex items-center justify-between p-3 bg-neutral-900/50 rounded-lg border border-neutral-800 hover:border-green-500/20 hover:bg-green-500/5 transition-all group"
                  >
                    <div className="flex items-center gap-3">
                      <IconShieldCheck className="h-5 w-5 text-green-400" />
                      <span className="text-white font-medium">Quick Scan</span>
                    </div>
                    <IconArrowRight className="h-4 w-4 text-neutral-400 group-hover:text-green-400 transition-colors" />
                  </button>
                  
                  <button 
                    onClick={() => window.location.href = '/dashboard/translator'}
                    className="w-full flex items-center justify-between p-3 bg-neutral-900/50 rounded-lg border border-neutral-800 hover:border-purple-500/20 hover:bg-purple-500/5 transition-all group"
                  >
                    <div className="flex items-center gap-3">
                      <IconLanguage className="h-5 w-5 text-purple-400" />
                      <span className="text-white font-medium">Translate Text</span>
                    </div>
                    <IconArrowRight className="h-4 w-4 text-neutral-400 group-hover:text-purple-400 transition-colors" />
                  </button>
                  
                  <button 
                    onClick={() => window.location.href = '/dashboard/auditor'}
                    className="w-full flex items-center justify-between p-3 bg-neutral-900/50 rounded-lg border border-neutral-800 hover:border-blue-500/20 hover:bg-blue-500/5 transition-all group"
                  >
                    <div className="flex items-center gap-3">
                      <IconFileSearch className="h-5 w-5 text-blue-400" />
                      <span className="text-white font-medium">Audit Contract</span>
                    </div>
                    <IconArrowRight className="h-4 w-4 text-neutral-400 group-hover:text-blue-400 transition-colors" />
                  </button>
                </div>
              </CardSpotlight>
            </motion.div>
=======
          <div className="bg-neutral-900 rounded-lg p-6 mt-4">
            <div className="flex items-center justify-between mb-4">
              <div className="flex items-center">
                <IconFileSearch className="h-5 w-5 text-yellow-400 mr-2" />
                <span className="font-semibold">Audit in Progress</span>
              </div>
              <span className="text-neutral-400 text-sm">15 minutes ago</span>
            </div>
            <p className="text-neutral-300 text-sm mb-2">
              Deep audit of DeFi protocol initiated. Analyzing 12 contracts...
            </p>
            <div className="text-yellow-400 text-sm">⏳ In Progress (67%)</div>
>>>>>>> 3deccd6d
          </div>
        </div>
      </div>
    </div>
  );
}<|MERGE_RESOLUTION|>--- conflicted
+++ resolved
@@ -85,13 +85,7 @@
       {/* Header Section */}
       <div className="container mx-auto px-4 pt-8">
         <DashboardWelcome />
-        
-        {/* Wallet Health Widget */}
-        <div className="mt-8">
-          <WalletHealthWidget />
-        </div>
-
-<<<<<<< HEAD
+
         {/* Main Content Grid */}
         <div className="grid grid-cols-1 lg:grid-cols-3 gap-6">
           {/* Left Column - Tools */}
@@ -149,63 +143,6 @@
                     </CardSpotlight>
                   </motion.div>
                 ))}
-=======
-        {/* Quick Actions Grid */}
-        <div className="mt-12">
-          <h2 className="text-2xl font-bold mb-6">Security Tools</h2>
-          <div className="grid grid-cols-1 md:grid-cols-2 lg:grid-cols-3 gap-6">
-            {/* Smart Contract Scanner */}
-            <CardSpotlight className="h-80 w-full">
-              <div className="text-white relative z-20 p-6 h-full flex flex-col justify-between">
-                <div>
-                  <div className="flex items-center mb-4">
-                    <IconShieldCheck className="h-8 w-8 text-blue-400 mr-3" />
-                    <h3 className="text-xl font-bold">Contract Scanner</h3>
-                  </div>
-                  <p className="text-neutral-300">
-                    Analyze smart contracts for security vulnerabilities and potential risks.
-                  </p>
-                </div>
-                <motion.button
-                  whileHover={{ scale: 1.05 }}
-                  whileTap={{ scale: 0.95 }}
-                  className="bg-blue-600 hover:bg-blue-700 px-4 py-2 rounded-lg font-semibold flex items-center"
-                  onClick={() => {
-                    // Navigate to scanner tool
-                    console.log("Navigate to Contract Scanner");
-                  }}
-                >
-                  Start Scan
-                  <IconArrowRight className="ml-2 h-4 w-4" />
-                </motion.button>
->>>>>>> 3deccd6d
-              </div>
-            </CardSpotlight>
-
-            {/* Vulnerability Auditor */}
-            <CardSpotlight className="h-80 w-full">
-              <div className="text-white relative z-20 p-6 h-full flex flex-col justify-between">
-                <div>
-                  <div className="flex items-center mb-4">
-                    <IconFileSearch className="h-8 w-8 text-red-400 mr-3" />
-                    <h3 className="text-xl font-bold">Vulnerability Auditor</h3>
-                  </div>
-                  <p className="text-neutral-300">
-                    Deep audit of your contracts and transactions for security issues.
-                  </p>
-                </div>
-                <motion.button
-                  whileHover={{ scale: 1.05 }}
-                  whileTap={{ scale: 0.95 }}
-                  className="bg-red-600 hover:bg-red-700 px-4 py-2 rounded-lg font-semibold flex items-center"
-                  onClick={() => {
-                    // Navigate to auditor tool
-                    console.log("Navigate to Vulnerability Auditor");
-                  }}
-                >
-                  Start Audit
-                  <IconArrowRight className="ml-2 h-4 w-4" />
-                </motion.button>
               </div>
             </CardSpotlight>
 
@@ -236,26 +173,18 @@
               </div>
             </CardSpotlight>
           </div>
-        </div>
-
-        {/* Recent Activity */}
-        <div className="mt-12 mb-8">
-          <h2 className="text-2xl font-bold mb-6">Recent Activity</h2>
-          <div className="bg-neutral-900 rounded-lg p-6">
-            <div className="flex items-center justify-between mb-4">
-              <div className="flex items-center">
-                <IconChartBar className="h-5 w-5 text-blue-400 mr-2" />
-                <span className="font-semibold">Security Scan Complete</span>
-              </div>
-              <span className="text-neutral-400 text-sm">2 minutes ago</span>
-            </div>
-            <p className="text-neutral-300 text-sm mb-2">
-              Contract 0x742...4b2 scanned successfully. No critical vulnerabilities found.
-            </p>
-            <div className="text-green-400 text-sm">✓ Secure</div>
-          </div>
-
-<<<<<<< HEAD
+
+          {/* Right Column - Wallet Health */}
+          <div className="lg:col-span-1">
+            <motion.div
+              initial={{ opacity: 0, y: 20 }}
+              animate={{ opacity: 1, y: 0 }}
+              transition={{ duration: 0.6, delay: 0.4 }}
+            >
+              <h2 className="text-2xl font-bold text-white mb-6">Wallet Health</h2>
+              <WalletHealthWidget walletAddress={walletAddress} />
+            </motion.div>
+
             {/* Live Network Status */}
             <motion.div
               initial={{ opacity: 0, y: 20 }}
@@ -312,20 +241,6 @@
                 </div>
               </CardSpotlight>
             </motion.div>
-=======
-          <div className="bg-neutral-900 rounded-lg p-6 mt-4">
-            <div className="flex items-center justify-between mb-4">
-              <div className="flex items-center">
-                <IconFileSearch className="h-5 w-5 text-yellow-400 mr-2" />
-                <span className="font-semibold">Audit in Progress</span>
-              </div>
-              <span className="text-neutral-400 text-sm">15 minutes ago</span>
-            </div>
-            <p className="text-neutral-300 text-sm mb-2">
-              Deep audit of DeFi protocol initiated. Analyzing 12 contracts...
-            </p>
-            <div className="text-yellow-400 text-sm">⏳ In Progress (67%)</div>
->>>>>>> 3deccd6d
           </div>
         </div>
       </div>
